--- conflicted
+++ resolved
@@ -27,10 +27,7 @@
             --output "type=image,push=true" \
             --platform linux/amd64,linux/arm64 \
             --tag ${DOCKER_REPO}:$TAG \
-<<<<<<< HEAD
-=======
             --tag ${DOCKER_REPO}:latest \
->>>>>>> 1508129b
             --file ./Dockerfile \
             .
       - name: Docker Hub logout
